--- conflicted
+++ resolved
@@ -85,18 +85,9 @@
             r_ij = apply_pbc(r_ij)
 
         d_ij = jnp.sqrt(jnp.sum(r_ij ** 2, axis=1, keepdims=False))
-<<<<<<< HEAD
         if n_radial_basis > 0:
             d_ij = e3nn.bessel(d_ij, n_radial_basis, r_max)
         d_ij = d_ij.reshape(d_ij.shape[0], -1)
-=======
->>>>>>> fe2279a5
-
-        if n_radial_basis > 0:
-            d_ij = e3nn.bessel(d_ij, n_radial_basis, r_max)
-            d_ij = d_ij.reshape(d_ij.shape[0], -1)
-        else:
-            d_ij = d_ij.reshape(d_ij.shape[0], 1)
                 
         # Get invariants
         message_scalars = d_ij
