--- conflicted
+++ resolved
@@ -79,18 +79,14 @@
 
 DIFFPOOL_PARAMS = {
     "n_downsamples": 2,
-<<<<<<< HEAD
     "d_downsampling_factor": 10,
     "k": 15,
     "gnn_kwargs": GNN_PARAMS,
     "combine_hierarchies_method": "mean",
-=======
-    "d_downsampling_factor": 5,
-    "k": 15,
-    "gnn_kwargs": GNN_PARAMS,
-    "combine_hierarchies_method": "concat",
->>>>>>> 8bbea854
     "use_edge_features": True,
+    "task": "graph",
+    "mlp_readout_widths": [8, 2, 2],
+}
     "task": "graph",
     "mlp_readout_widths": [8, 2, 2],
 }
@@ -114,30 +110,19 @@
     "readout_agg": "mean",
     "mlp_readout_widths": [8, 2, 2],
 }
-<<<<<<< HEAD
-=======
-# SEGNN_PARAMS['hidden_irreps'] = None
->>>>>>> 8bbea854
 
 
 class GraphWrapper(nn.Module):
     model_name: str
     param_dict: Dict
-<<<<<<< HEAD
     apply_pbc: Callable = None
-=======
-    norm_dict: Dict
->>>>>>> 8bbea854
 
     @nn.compact
     def __call__(self, x):
         if self.model_name == "DeepSets":
             raise NotImplementedError
-<<<<<<< HEAD
         elif self.model_name == "MLP":
             return jax.vmap(MLP(**self.param_dict))(x.globals)
-=======
->>>>>>> 8bbea854
         elif self.model_name == "GNN":
             return jax.vmap(GNN(**self.param_dict))(x)
         elif self.model_name == "EGNN":
@@ -170,23 +155,7 @@
                 globals=x.globals,
                 edges=None,
                 lmax_attributes=1,
-<<<<<<< HEAD
                 apply_pbc=self.apply_pbc
-=======
-                periodic_boundaries=True,
-                norm_dict=self.norm_dict,
-                unit_cell=np.array(
-                    [
-                        [
-                            1.0,
-                            0.0,
-                            0.0,
-                        ],
-                        [0.0, 1.0, 0.0],
-                        [0.0, 0.0, 1.0],
-                    ]
-                ),
->>>>>>> 8bbea854
             )
 
             return jax.vmap(SEGNN(**self.param_dict))(st_graph)
@@ -203,18 +172,11 @@
 @partial(
     jax.pmap,
     axis_name="batch",
-<<<<<<< HEAD
     static_broadcasted_argnums=(4,5)
 )
 def train_step(state, halo_batch, omega_m_batch, tpcfs_batch, apply_pbc, use_rbf):
     halo_graph = build_graph(
         halo_batch, tpcfs_batch, k=K, apply_pbc=apply_pbc, use_edges=True, use_rbf=use_rbf
-=======
-)
-def train_step(state, halo_batch, omega_m_batch, tpcfs_batch):
-    halo_graph = build_graph(
-        halo_batch, tpcfs_batch, k=K, use_pbc=True, use_edges=True, use_rbf=True
->>>>>>> 8bbea854
     )
 
     def loss_fn(params):
@@ -238,20 +200,12 @@
 @partial(
     jax.pmap,
     axis_name="batch",
-<<<<<<< HEAD
     static_broadcasted_argnums=(4,5)
 )
 def eval_step(state, halo_batch, omega_m_batch, tpcfs_batch, apply_pbc, use_rbf):
     # Build graph
     halo_graph = build_graph(
         halo_batch, tpcfs_batch, k=K, apply_pbc=apply_pbc, use_edges=True, use_rbf=use_rbf
-=======
-)
-def eval_step(state, halo_batch, omega_m_batch, tpcfs_batch):
-    # Build graph
-    halo_graph = build_graph(
-        halo_batch, tpcfs_batch, k=K, use_pbc=True, use_edges=True, use_rbf=True
->>>>>>> 8bbea854
     )
 
     outputs = state.apply_fn(state.params, halo_graph)
@@ -323,12 +277,8 @@
     halo_train, halo_val, halo_test = D.halos_train, D.halos_val, D.halos_test
     num_train_sims = halo_train.shape[0]
     mean, std = D.halos_mean, D.halos_std
-<<<<<<< HEAD
 
     apply_pbc = get_apply_pbc(std=std) if use_pbc else None
-=======
-    norm_dict = {"mean": mean, "std": std}
->>>>>>> 8bbea854
 
     omega_m_train, omega_m_val, omega_m_test = (
         D.omega_m_train,
@@ -337,38 +287,17 @@
     )
 
     if use_tpcf != "none":
-<<<<<<< HEAD
         tpcfs_train = D.tpcfs_train
         tpcfs_val = D.tpcfs_val
         tpcfs_test = D.tpcfs_test
-=======
-        if use_tpcf == "small":
-            tpcf_idx = list(range(8))
-        elif use_tpcf == "large":
-            tpcf_idx = list(range(15, 24))
-        else:
-            tpcf_idx = list(range(24))
-
-        tpcfs_train = D.tpcfs_train[:, tpcf_idx]
-        tpcfs_val = D.tpcfs_val[:, tpcf_idx]
-        tpcfs_test = D.tpcfs_test[:, tpcf_idx]
->>>>>>> 8bbea854
 
         graph = build_graph(
             halo_train[:2],
             tpcfs_train[:2],
             k=K,
-<<<<<<< HEAD
             apply_pbc=apply_pbc,
             use_edges=use_edges,
             use_rbf=use_rbf
-=======
-            use_pbc=use_pbc,
-            use_edges=use_edges,
-            use_rbf=use_rbf,
-            mean=mean,
-            std=std,
->>>>>>> 8bbea854
         )
     else:
         tpcfs_train = None
@@ -379,22 +308,12 @@
             halo_train[:2],
             None,
             k=K,
-<<<<<<< HEAD
             apply_pbc=apply_pbc,
             use_edges=use_edges,
             use_rbf=use_rbf
         )
 
 
-=======
-            use_pbc=use_pbc,
-            use_edges=use_edges,
-            use_rbf=use_rbf,
-            mean=mean,
-            std=std,
-        )
-
->>>>>>> 8bbea854
     # Split eval batches across devices
     num_local_devices = jax.local_device_count()
     halo_val, omega_m_val, tpcfs_val = split_batches(
@@ -407,11 +326,7 @@
     if get_node_reps:
         param_dict["get_node_reps"] = True
 
-<<<<<<< HEAD
     model = GraphWrapper(model_name, param_dict, apply_pbc)
-=======
-    model = GraphWrapper(model_name, param_dict, norm_dict)
->>>>>>> 8bbea854
     key = jax.random.PRNGKey(0)
     out, params = model.init_with_output(key, graph)
 
@@ -443,22 +358,14 @@
             halo_batch, omega_m_batch, tpcfs_batch = split_batches(
                 num_local_devices, halo_batch, omega_m_batch, tpcfs_batch
             )
-<<<<<<< HEAD
             pstate, metrics = train_step(
                 pstate, halo_batch, omega_m_batch, tpcfs_batch, apply_pbc, use_rbf
             )
-=======
-            pstate, metrics = train_step(pstate, halo_batch, omega_m_batch, tpcfs_batch)
->>>>>>> 8bbea854
             train_loss = unreplicate(metrics["loss"])
 
             if step % eval_every == 0:
                 outputs, val_metrics = eval_step(
-<<<<<<< HEAD
                     pstate, halo_val, omega_m_val, tpcfs_val, apply_pbc, use_rbf
-=======
-                    pstate, halo_val, omega_m_val, tpcfs_val
->>>>>>> 8bbea854
                 )
                 val_loss = unreplicate(val_metrics["loss"])
 
@@ -467,11 +374,7 @@
                     tag = " (best)"
 
                     outputs, test_metrics = eval_step(
-<<<<<<< HEAD
                         pstate, halo_test, omega_m_test, tpcfs_test, apply_pbc, use_rbf
-=======
-                        pstate, halo_test, omega_m_test, tpcfs_test
->>>>>>> 8bbea854
                     )
                     test_loss_ckp = unreplicate(test_metrics["loss"])
                 else:
@@ -485,13 +388,9 @@
             losses.append(train_loss)
             val_losses.append(val_loss)
 
-<<<<<<< HEAD
         outputs, test_metrics = eval_step(
             pstate, halo_test, omega_m_test, tpcfs_test, apply_pbc, use_rbf
         )
-=======
-        outputs, test_metrics = eval_step(pstate, halo_test, omega_m_test, tpcfs_test)
->>>>>>> 8bbea854
         test_loss = unreplicate(test_metrics["loss"])
         print(
             "Training done.\n"
@@ -511,14 +410,10 @@
 
 
 def main(model, feats, lr, decay, steps, batch_size, use_rbf, use_tpcf, k):
-<<<<<<< HEAD
     if model == 'MLP':
         MLP_PARAMS['d_hidden'] = MLP_PARAMS['feature_sizes'][0]
         params = MLP_PARAMS
     elif model == "GNN":
-=======
-    if model == "GNN":
->>>>>>> 8bbea854
         params = GNN_PARAMS
     elif model == "EGNN":
         params = EGNN_PARAMS
@@ -563,11 +458,7 @@
     parser.add_argument("--lr", type=float, help="Learning rate", default=1e-4)
     parser.add_argument("--decay", type=float, help="Weight decay", default=1e-5)
     parser.add_argument("--steps", type=int, help="Number of steps", default=5000)
-<<<<<<< HEAD
     parser.add_argument("--batch_size", type=int, help="Batch size", default=32)
-=======
-    parser.add_argument("--batch_size", help="Batch size", default=32)
->>>>>>> 8bbea854
     parser.add_argument(
         "--use_rbf",
         type=bool,
