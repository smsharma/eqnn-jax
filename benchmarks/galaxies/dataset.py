--- conflicted
+++ resolved
@@ -41,7 +41,6 @@
                 tpcfs_val = np.load(tpcf_dir / "tpcfs_val.npy")
                 tpcfs_test = np.load(tpcf_dir / "tpcfs_test.npy")
 
-<<<<<<< HEAD
             if use_tpcf == "small":
                 tpcf_idx = list(range(8))
             elif use_tpcf == "large":
@@ -73,37 +72,6 @@
         self.halos_mean = halos_train.mean((0,1))
         self.halos_std = halos_train.std((0,1))
         
-=======
-            self.tpcfs_train, self.tpcfs_val, self.tpcfs_test = (
-                tpcfs_train,
-                tpcfs_val,
-                tpcfs_test,
-            )
-            # self.tpcfs_train, self.tpcfs_val, self.tpcfs_test = self.normalize(tpcfs_train, tpcfs_val, tpcfs_test)
-
-        self.omega_m_train, self.omega_m_val, self.omega_m_test = self.load_labels(
-            data_dir
-        )
-
-    def load_node_feats(
-        self, data_dir, use_pos, use_vel, use_mass, n_nodes=5000
-    ) -> Tuple[np.ndarray, ...]:
-        halos_train = np.load(data_dir / "train_halos.npy")
-        halos_val = np.load(data_dir / "val_halos.npy")
-        halos_test = np.load(data_dir / "test_halos.npy")
-
-        feat_idx = (
-            list(range(3)) * use_pos + list(range(3, 6)) * use_vel + [7] * use_mass
-        )
-
-        halos_train = halos_train[:, :n_nodes, feat_idx]
-        halos_val = halos_val[:, :n_nodes, feat_idx]
-        halos_test = halos_test[:, :n_nodes, feat_idx]
-
-        self.halos_mean = halos_train.mean((0, 1))
-        self.halos_std = halos_train.std((0, 1))
-
->>>>>>> 8bbea854
         return halos_train, halos_val, halos_test
 
     def load_labels(self, data_dir) -> Tuple[np.ndarray, ...]:
@@ -116,7 +84,6 @@
         omega_m_test = np.array(cosmology_test["Omega_m"].values)[:, None]
 
         return omega_m_train, omega_m_val, omega_m_test
-<<<<<<< HEAD
         
     
     def normalize(self, feats_train, feats_val, feats_test, eps=1e-8) -> Tuple[np.ndarray, ...]:
@@ -124,15 +91,6 @@
         feats_mean = feats_train.mean(axes_except_last)
         feats_std = feats_train.std(axes_except_last)
     
-=======
-
-    def normalize(
-        self, feats_train, feats_val, feats_test, eps=1e-8
-    ) -> Tuple[np.ndarray, ...]:
-        feats_mean = feats_train.mean((0, 1))
-        feats_std = feats_train.std((0, 1))
-
->>>>>>> 8bbea854
         feats_train = (feats_train - feats_mean) / (feats_std + eps)
         feats_val = (feats_val - feats_mean) / (feats_std + eps)
         feats_test = (feats_test - feats_mean) / (feats_std + eps)
